--- conflicted
+++ resolved
@@ -1,8 +1,5 @@
-<<<<<<< HEAD
-=======
 use std::default::Default;
 
->>>>>>> eec29239
 pub use transform::*;
 
 /// An entity is anything that has spatial properties (i.e. a `Transform`).
