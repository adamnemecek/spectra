//! Demoscene framework.
//!
//! # Foreword
//!
//! This framework is intented to be used to build up [demos](https://en.wikipedia.org/wiki/Demoscene)
//! as a primary purpose. Everything was designed to quickly write demoscene effects and edit them
//! into an audiovisual executable. However, because a lot was added – especially for debugging
//! purposes, it *should* be possible to use this framework for other purposes as well – among
//! *simulations*, *animations* and *video games*.
//!
//! # Design
//!
//! This framework was designed to be *simple* and *flexible*. Following that path, it’s not
//! impossible that some of its features get moved out of the framework to become a set of
//! dependencies – so that people who don’t want those features can just preclude them from the
//! compilation chain.
//! 
//! Up to now, the framework provides you with several modules:
//!
//! - **audio**: this module gives you the ability to play a soundtrack (no streaming implemented
//!   yet though; the whole soundtrack is loaded into memory) and interact with basic yet useful
//!   information about playback (play, pause, toggle, track length, track cursor, etc.)
//! - **bootstrapping**: this module abstracts over the underlying technologies and provides several
//!   simple types that can be used to interact with the demo, such as initialization, default
//!   event handling, and so on
//! - **camera**: provides some camera features for both release and debugging purposes
//! - **color**: color types
//! - **edit**: everything you need to edit your demo – it provides types and functions to reason
//!   about timelines, tracks, cuts and clips, hence easing the overall making of a demo
//! - **gui**: this module provides some GUI code that you can use to build nice debugging
//!   interfaces – up to now, it’s not designed for release code, but it might be at some time
//! - **linear**: linear algebra
//! - **model**: this module provides all the code required to abstract other meshes and add them
//!   the concept of *materials*
//! - **object**: linked to **models**, this module adds the concept of *space properties* to
//!   *models* – so that you can actually have them in your scenes
//! - **overlay**: this module provides 2D primitives and rendering functions
//! - **projection**: projection trait and functions
//! - **shader**: provides 
//! - **extra**: some extra (but not mandatory) other modules

#![feature(associated_consts)]
#![feature(conservative_impl_trait)]
#![feature(const_fn)]

extern crate alto;
extern crate any_cache;
extern crate gl;
pub extern crate glfw;
extern crate image;
pub extern crate luminance;
extern crate nalgebra;
#[cfg(feature = "hot-resource")]
extern crate notify;
extern crate num;
extern crate rusttype;
extern crate serde;
#[macro_use]
extern crate serde_derive;
extern crate serde_json;
#[cfg(feature = "hot-resource")]
extern crate time;
extern crate vorbis;
extern crate wavefront_obj;

#[macro_use]
pub mod report;

#[macro_use]
pub mod resource;
#[macro_use]
pub mod scene;

pub mod audio;
pub mod bootstrap;
pub mod camera;
<<<<<<< HEAD
=======
pub mod compositing;
pub mod compositor;
>>>>>>> f9f94ff1
pub mod color;
pub mod edit;
pub mod extra;
pub mod framebuffer_pool;
//pub mod gui;
pub mod linear;
pub mod model;
pub mod object;
pub mod overlay;
pub mod projection;
pub mod render;
pub mod shader;
pub mod spline;
pub mod text;
pub mod texture;
pub mod transform;

pub use audio::Audio;
pub use bootstrap::{Device, WindowDim};
pub use camera::{Camera, Freefly};
pub use color::{Color, ColorAlpha};
pub use linear::{Matrix4};
pub use model::{Model, ModelError, Part};
pub use object::Object;
pub use projection::{Projectable, perspective};
pub use resource::{Load, LoadError, Reload};
pub use shader::{Program, ShaderError, new_program};
pub use scene::Scene;
pub use spline::{Interpolate, Interpolation, Key, Spline, SplineIterator, Time};
pub use texture::{Texture, TextureImage, load_rgba_texture, save_rgba_texture};
pub use transform::{Axis, Orientation, Position, Translation, Transformable, X_AXIS, Y_AXIS, Z_AXIS,
                   Scale, translation_matrix};<|MERGE_RESOLUTION|>--- conflicted
+++ resolved
@@ -74,11 +74,7 @@
 pub mod audio;
 pub mod bootstrap;
 pub mod camera;
-<<<<<<< HEAD
-=======
 pub mod compositing;
-pub mod compositor;
->>>>>>> f9f94ff1
 pub mod color;
 pub mod edit;
 pub mod extra;
