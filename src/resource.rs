// FIXME: add the support of transient objects

use notify::{self, RecommendedWatcher, Watcher};
use std::collections::HashMap;
use std::path::{Path, PathBuf};
use std::sync::{Arc, Mutex};
use std::sync::mpsc::{Receiver, Sender, channel};
use std::thread;
use time::precise_time_s;

use id::Id;
use model::Model;
use object::Object;
use shader::Program;
use spline::Spline;

/// Class of types that can be loaded.
pub trait Load<'a>: Sized {
  /// Arguments passed at loading.
  type Args;

  // TODO: see whether we can use something with From/Into instead, so that we can use lambdas.
  fn load<P>(path: P, cache: &mut Cache<'a>, args: Self::Args) -> Result<Self, LoadError> where P: AsRef<Path>;
}

/// Class of types that can be reloaded.
///
/// The idea is to simply recover the arguments used in `Load::load`.
pub trait Reload<'a>: Load<'a> {
  fn reload_args(&self) -> Self::Args;
}

/// Default implementation for types which are loaded without any arguments.
impl<'a, T> Reload<'a> for T where T: Load<'a, Args=()> {
  fn reload_args(&self) -> Self::Args {
    ()
  }
}

#[derive(Clone, Debug, Eq, PartialEq)]
pub enum LoadError {
  FileNotFound(PathBuf, String),
  ParseFailed(String),
  ConversionFailed(String)
}

type Timestamp = f64;

/// Time to await after a resource update to establish that it should be reloaded.
const UPDATE_AWAIT_TIME: Timestamp = 0.1; // 100ms

struct CacheBlock<'a, T> where T: 'a {
  data: Vec<(T, PathBuf, (Receiver<Timestamp>, f64))>,
  ids: HashMap<String, Id<'a, T>>,
}

impl<'a, T> CacheBlock<'a, T> {
  pub fn new() -> Self {
    CacheBlock {
      data: Vec::new(),
      ids: HashMap::new(),
    }
  }
}

macro_rules! cache_struct {
  ($l:tt, $($n:ident : $t:ty),*) => {
    pub struct Cache<$l> {
      senders: Arc<Mutex<HashMap<PathBuf, Sender<Timestamp>>>>,
      $(
        $n: CacheBlock<$l, $t>
      ),*
    }

    impl<$l> Cache<$l> {
      pub fn new<P>(root:P) -> Self where P: AsRef<Path> {
        let senders: Arc<Mutex<HashMap<PathBuf, Sender<Timestamp>>>> = Arc::new(Mutex::new(HashMap::new()));

        // start watcher thread
        {
          let senders = senders.clone();
          let root = root.as_ref().to_path_buf();
          let (wsx, wrx) = channel();
          let mut watcher: RecommendedWatcher = Watcher::new(wsx).unwrap();

          let _ = thread::spawn(move || {
            let _ = watcher.watch(root);

            for event in wrx.iter() {
              match event {
                notify::Event { path: Some(path), op: Ok(notify::op::WRITE) } => {
                  if let Some(sx) = senders.lock().unwrap().get(&path) {
                    sx.send(precise_time_s()).unwrap();
                  }
                },
                _ => {}
              }
            }
          });
        }

        Cache {
          senders: senders,
          $(
            $n: CacheBlock::new()
          ),*
        }
      }
    }
  }
}

pub trait Get<'a, T> where T: 'a + Reload<'a> {
  fn get_id(&mut self, name: &str, args: T::Args) -> Option<Id<'a, T>>;
  fn get_by_id(&mut self, id: &Id<'a, T>) -> Option<&T>;
  fn get(&mut self, name: &str, args: T::Args) -> Option<&T> {
    self.get_id(name, args).and_then(move |i| self.get_by_id(&i))
  }
}

macro_rules! impl_get_id {
  ($n:ident : $t:ty, $this:ident, $name:ident, $args: ident) => {{
    let path_str = format!("data/{}/{}", stringify!($n), $name);
    let path = Path::new(&path_str);

    match $this.$n.ids.get($name).cloned() {
      id@Some(..) => {
        deb!("cache hit for {}", path_str);
        id
      },
      None => {
        deb!("cache miss for {}", path_str);

        // specific loading
        if path.exists() {
          match <$t as Load>::load(&path, $this, $args) {
            Ok(resource) => {
              let path_buf = path.to_owned();

              // create the id if we have loaded the resource
              let id: Id<$t> = ($this.$n.data.len() as u32).into();

              // create a channel to notify any update later and register the sender for the
              // given path
              let (sx, rx) = channel();
              {
                let mut senders = $this.senders.lock().unwrap();
                senders.insert(path_buf.clone(), sx);
              }

              // add the resource to the list of loaded ones
              $this.$n.data.push((resource, path_buf.clone(), (rx, precise_time_s())));
              // cache the resource
              $this.$n.ids.insert($name.to_owned(), id.clone());

              Some(id)
            },
            Err(e) => {
              err!("unable to load resource from {}: {:?}", path_str, e);
              None
            }
          }
        } else { // path doesn’t exist
          err!("ressource at {} cannot be found", path_str);
          None
        }
      }
    }
  }}
}

macro_rules! impl_get_by_id {
  ($n:ident : $t:ty, $this:ident, $id:ident) => {{
    // synchronization
    let mut reload_args = None;

    if let Some(data) = $this.$n.data.get($id.id as usize) {
      match (data.2).0.try_recv() {
        Ok(timestamp) if timestamp - (data.2).1 >= UPDATE_AWAIT_TIME => {
          reload_args = Some((data.1.to_owned(), data.0.reload_args()));
        },
        _ => {}
      }
    } else {
      return None;
    }

    if let Some((path, args)) = reload_args {
      match <$t as Load>::load(&path, $this, args) {
        Ok(new_resource) => {
          // replace the current resource with the freshly loaded one
          deb!("reloaded resource from {:?}", path);
          $this.$n.data[$id.id as usize].0 = new_resource;
        },
        Err(e) => {
          warn!("reloading resource from {:?} has failed: {:?}", path, e);
        }
      }
    }

    $this.$n.data.get($id.id as usize).map(|r| &r.0)
  }}
}

macro_rules! impl_get_no_lifetime {
  ($n:ident : $t:ty) => {
    impl<'a> Get<'a, $t> for Cache<'a> {
      fn get_id(&mut self, name: &str, args: <$t as Load<'a>>::Args) -> Option<Id<'a, $t>> {
        impl_get_id!($n: $t, self, name, args)
      }
    
      fn get_by_id(&mut self, id: &Id<'a, $t>) -> Option<&$t> {
        impl_get_by_id!($n: $t, self, id)
      }
    }
  }
}

cache_struct!('a,
              models: Model,
<<<<<<< HEAD
              shader_programs: Program,
              objects: Object<'a>);
=======
              objects: Object<'a>,
              shader_programs: Program,
              splines: Spline<f32>);
>>>>>>> 32c7da43

impl_get_no_lifetime!(models: Model);
impl_get_no_lifetime!(shader_programs: Program);
impl_get_no_lifetime!(splines: Spline<f32>);

impl<'a> Get<'a, Object<'a>> for Cache<'a> {
  fn get_id(&mut self, name: &str, args: <Object<'a> as Load<'a>>::Args) -> Option<Id<'a, Object<'a>>> {
    impl_get_id!(objects: Object<'a>, self, name, args)
  }
  
  fn get_by_id(&mut self, id: &Id<'a, Object<'a>>) -> Option<&Object<'a>> {
    impl_get_by_id!(objects: Object<'a>, self, id)
  }
}<|MERGE_RESOLUTION|>--- conflicted
+++ resolved
@@ -218,14 +218,9 @@
 
 cache_struct!('a,
               models: Model,
-<<<<<<< HEAD
-              shader_programs: Program,
-              objects: Object<'a>);
-=======
               objects: Object<'a>,
               shader_programs: Program,
               splines: Spline<f32>);
->>>>>>> 32c7da43
 
 impl_get_no_lifetime!(models: Model);
 impl_get_no_lifetime!(shader_programs: Program);
