--- conflicted
+++ resolved
@@ -36,11 +36,7 @@
     let textures: &[&RawTexture] = &[source];
     let tess_render = TessRender::one_whole(&self.quad);
 
-<<<<<<< HEAD
     Pipeline::new(&self.framebuffer, [0., 0., 0., 0.], textures, &[], vec![
-=======
-    Pipeline::new(&back_fb, [0., 0., 0., 0.], textures, &[], &[
->>>>>>> f9f94ff1
       Pipe::empty()
         .uniforms(&[FORWARD_SOURCE.alter(Unit::new(0))])
         .unwrap(ShadingCommand::new(&self.program.borrow(), &[
@@ -50,14 +46,8 @@
     ]).run();
   }
 
-<<<<<<< HEAD
   /// Clear the screen with a given color.
   pub fn color_screen(&self, clear_color: ColorAlpha) {
     Pipeline::new(&self.framebuffer, *clear_color.as_ref(), &[], &[], vec![]).run();
-=======
-  pub fn black_screen(&self) {
-    let back_fb = Framebuffer::default((self.w, self.h));
-    Pipeline::new(&back_fb, [0., 0., 0., 0.], &[], &[], &[]).run();
->>>>>>> f9f94ff1
   }
 }